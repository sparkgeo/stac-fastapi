--- conflicted
+++ resolved
@@ -76,52 +76,6 @@
     links = sa.Column(JSONB)
 
     @classmethod
-<<<<<<< HEAD
-=======
-    def get_database_model(cls, schema: schemas.Item) -> dict:
-        """Decompose pydantic model to data model."""
-        indexed_fields = {}
-        for field in Settings.get().indexed_fields:
-            # Use getattr to accommodate extension namespaces
-            field_value = getattr(schema.properties, field)
-            if field == "datetime" and not isinstance(field_value, datetime):
-                field_value = datetime.strptime(field_value, DATETIME_RFC339)
-            indexed_fields[field.split(":")[-1]] = field_value
-
-        # Exclude indexed fields from the properties jsonb field
-        properties = schema.properties.dict(exclude=set(Settings.get().indexed_fields))
-        now = datetime.utcnow().strftime(DATETIME_RFC339)
-        if not properties["created"]:
-            properties["created"] = now
-        else:
-            # If there isn't a created field initially it is already included in the pydantic model.
-            # Which means its typed as a datetime.datetime object, but sqlalchemy needs this to be a string.
-            # Probably don't need the isinstance check here but it's a little safer.
-            if isinstance(properties["created"], datetime):
-                properties["created"] = properties["created"].strftime(DATETIME_RFC339)
-        properties["updated"] = now
-
-        return dict(
-            collection_id=schema.collection,
-            geometry=ga.shape.from_shape(shape(schema.geometry), 4326),
-            properties=properties,
-            **indexed_fields,
-            **schema.dict(
-                exclude_none=True,
-                exclude=set(
-                    Settings().get().forbidden_fields
-                    | {"geometry", "properties", "collection"}
-                ),
-            )
-        )
-
-    @classmethod
-    def from_schema(cls, schema: schemas.Item) -> "Item":
-        """Create orm model from pydantic model."""
-        return cls(**cls.get_database_model(schema))
-
-    @classmethod
->>>>>>> cf32a37e
     def get_field(cls, field_name):
         """Get a model field."""
         try:
