from datetime import datetime, timedelta
from http import HTTPStatus

import pytest
from tests.api.cors_support import (
    cors_clear_config,
    cors_deny,
    cors_origin_1,
    cors_origin_deny,
    cors_permit_1,
    cors_permit_12,
    cors_permit_123_regex,
)

from ..conftest import MockStarletteRequest

STAC_CORE_ROUTES = [
    "GET /",
    "GET /collections",
    "GET /collections/{collection_id}",
    "GET /collections/{collection_id}/items",
    "GET /collections/{collection_id}/items/{item_id}",
    "GET /conformance",
    "GET /search",
    "POST /search",
]

STAC_TRANSACTION_ROUTES = [
    "DELETE /collections/{collection_id}",
    "DELETE /collections/{collection_id}/items/{item_id}",
    "POST /collections",
    "POST /collections/{collection_id}/items",
    "PUT /collections",
    "PUT /collections/{collection_id}/items",
]


def teardown_function():
    cors_clear_config()


def test_post_search_content_type(app_client):
    params = {"limit": 1}
    resp = app_client.post("search", json=params)
    assert resp.headers["content-type"] == "application/geo+json"


def test_get_search_content_type(app_client):
    resp = app_client.get("search")
    assert resp.headers["content-type"] == "application/geo+json"


def test_api_headers(app_client):
    resp = app_client.get("/api")
    assert (
        resp.headers["content-type"] == "application/vnd.oai.openapi+json;version=3.0"
    )
    assert resp.status_code == 200


def test_core_router(api_client):
    core_routes = set(STAC_CORE_ROUTES)
    api_routes = set(
        [f"{list(route.methods)[0]} {route.path}" for route in api_client.app.routes]
    )
    assert not core_routes - api_routes


def test_transactions_router(api_client):
    transaction_routes = set(STAC_TRANSACTION_ROUTES)
    api_routes = set(
        [f"{list(route.methods)[0]} {route.path}" for route in api_client.app.routes]
    )
    assert not transaction_routes - api_routes


def test_app_transaction_extension(app_client, load_test_data):
    item = load_test_data("test_item.json")
    resp = app_client.post(f"/collections/{item['collection']}/items", json=item)
    assert resp.status_code == 200


def test_app_search_response(load_test_data, app_client, postgres_transactions):
    item = load_test_data("test_item.json")
    postgres_transactions.create_item(item, request=MockStarletteRequest)

    resp = app_client.get("/search", params={"collections": ["test-collection"]})
    assert resp.status_code == 200
    resp_json = resp.json()

    assert resp_json.get("type") == "FeatureCollection"
    # stac_version and stac_extensions were removed in v1.0.0-beta.3
    assert resp_json.get("stac_version") is None
    assert resp_json.get("stac_extensions") is None


def test_app_search_response_multipolygon(
    load_test_data, app_client, postgres_transactions
):
    item = load_test_data("test_item_multipolygon.json")
    postgres_transactions.create_item(item, request=MockStarletteRequest)

    resp = app_client.get("/search", params={"collections": ["test-collection"]})
    assert resp.status_code == 200
    resp_json = resp.json()
    print(resp_json)

    assert resp_json.get("type") == "FeatureCollection"
    assert resp_json.get("features")[0]["geometry"]["type"] == "MultiPolygon"


def test_app_context_extension(load_test_data, app_client, postgres_transactions):
    item = load_test_data("test_item.json")
    postgres_transactions.create_item(item, request=MockStarletteRequest)

    resp = app_client.get("/search", params={"collections": ["test-collection"]})
    assert resp.status_code == 200
    resp_json = resp.json()
    assert "context" in resp_json
    assert resp_json["context"]["returned"] == resp_json["context"]["matched"] == 1


def test_app_fields_extension(load_test_data, app_client, postgres_transactions):
    item = load_test_data("test_item.json")
    postgres_transactions.create_item(item, request=MockStarletteRequest)

    resp = app_client.get("/search", params={"collections": ["test-collection"]})
    assert resp.status_code == 200
    resp_json = resp.json()
    assert list(resp_json["features"][0]["properties"]) == ["datetime"]


def test_app_query_extension_gt(load_test_data, app_client, postgres_transactions):
    test_item = load_test_data("test_item.json")
    postgres_transactions.create_item(test_item, request=MockStarletteRequest)

    params = {"query": {"proj:epsg": {"gt": test_item["properties"]["proj:epsg"]}}}
    resp = app_client.post("/search", json=params)
    assert resp.status_code == 200
    resp_json = resp.json()
    assert len(resp_json["features"]) == 0


def test_app_query_extension_gte(load_test_data, app_client, postgres_transactions):
    test_item = load_test_data("test_item.json")
    postgres_transactions.create_item(test_item, request=MockStarletteRequest)

    params = {"query": {"proj:epsg": {"gte": test_item["properties"]["proj:epsg"]}}}
    resp = app_client.post("/search", json=params)
    assert resp.status_code == 200
    resp_json = resp.json()
    assert len(resp_json["features"]) == 1


def test_app_query_extension_limit_eq0(app_client):
    params = {"limit": 0}
    resp = app_client.post("/search", json=params)
    assert resp.status_code == 400


def test_app_query_extension_limit_lt0(
    load_test_data, app_client, postgres_transactions
):
    item = load_test_data("test_item.json")
    postgres_transactions.create_item(item, request=MockStarletteRequest)

    params = {"limit": -1}
    resp = app_client.post("/search", json=params)
    assert resp.status_code == 400


def test_app_query_extension_limit_gt10000(
    load_test_data, app_client, postgres_transactions
):
    item = load_test_data("test_item.json")
    postgres_transactions.create_item(item, request=MockStarletteRequest)

    params = {"limit": 10001}
    resp = app_client.post("/search", json=params)
    assert resp.status_code == 400


def test_app_query_extension_limit_10000(
    load_test_data, app_client, postgres_transactions
):
    item = load_test_data("test_item.json")
    postgres_transactions.create_item(item, request=MockStarletteRequest)

    params = {"limit": 10000}
    resp = app_client.post("/search", json=params)
    assert resp.status_code == 200


def test_app_sort_extension(load_test_data, app_client, postgres_transactions):
    first_item = load_test_data("test_item.json")
    item_date = datetime.strptime(
        first_item["properties"]["datetime"], "%Y-%m-%dT%H:%M:%SZ"
    )
    postgres_transactions.create_item(first_item, request=MockStarletteRequest)

    second_item = load_test_data("test_item.json")
    second_item["id"] = "another-item"
    another_item_date = item_date - timedelta(days=1)
    second_item["properties"]["datetime"] = another_item_date.strftime(
        "%Y-%m-%dT%H:%M:%SZ"
    )
    postgres_transactions.create_item(second_item, request=MockStarletteRequest)

    params = {
        "collections": [first_item["collection"]],
        "sortby": [{"field": "datetime", "direction": "desc"}],
    }
    resp = app_client.post("/search", json=params)
    assert resp.status_code == 200
    resp_json = resp.json()
    assert resp_json["features"][0]["id"] == first_item["id"]
    assert resp_json["features"][1]["id"] == second_item["id"]


def test_search_invalid_date(load_test_data, app_client, postgres_transactions):
    item = load_test_data("test_item.json")
    postgres_transactions.create_item(item, request=MockStarletteRequest)

    params = {
        "datetime": "2020-XX-01/2020-10-30",
        "collections": [item["collection"]],
    }

    resp = app_client.post("/search", json=params)
    assert resp.status_code == 400


def test_search_point_intersects(load_test_data, app_client, postgres_transactions):
    item = load_test_data("test_item.json")
    postgres_transactions.create_item(item, request=MockStarletteRequest)

    point = [150.04, -33.14]
    intersects = {"type": "Point", "coordinates": point}

    params = {
        "intersects": intersects,
        "collections": [item["collection"]],
    }
    resp = app_client.post("/search", json=params)
    assert resp.status_code == 200
    resp_json = resp.json()
    assert len(resp_json["features"]) == 1


def test_datetime_non_interval(load_test_data, app_client, postgres_transactions):
    item = load_test_data("test_item.json")
    postgres_transactions.create_item(item, request=MockStarletteRequest)
    alternate_formats = [
        "2020-02-12T12:30:22+00:00",
        "2020-02-12T12:30:22.00Z",
        "2020-02-12T12:30:22Z",
        "2020-02-12T12:30:22.00+00:00",
    ]
    for date in alternate_formats:
        params = {
            "datetime": date,
            "collections": [item["collection"]],
        }

        resp = app_client.post("/search", json=params)
        assert resp.status_code == 200
        resp_json = resp.json()
        # datetime is returned in this format "2020-02-12T12:30:22+00:00"
        assert resp_json["features"][0]["properties"]["datetime"][0:19] == date[0:19]


def test_bbox_3d(load_test_data, app_client, postgres_transactions):
    item = load_test_data("test_item.json")
    postgres_transactions.create_item(item, request=MockStarletteRequest)

    australia_bbox = [106.343365, -47.199523, 0.1, 168.218365, -19.437288, 0.1]
    params = {
        "bbox": australia_bbox,
        "collections": [item["collection"]],
    }
    resp = app_client.post("/search", json=params)
    assert resp.status_code == 200
    resp_json = resp.json()
    assert len(resp_json["features"]) == 1


def test_search_line_string_intersects(
    load_test_data, app_client, postgres_transactions
):
    item = load_test_data("test_item.json")
    postgres_transactions.create_item(item, request=MockStarletteRequest)

    line = [[150.04, -33.14], [150.22, -33.89]]
    intersects = {"type": "LineString", "coordinates": line}

    params = {
        "intersects": intersects,
        "collections": [item["collection"]],
    }
    resp = app_client.post("/search", json=params)
    assert resp.status_code == 200
    resp_json = resp.json()
    assert len(resp_json["features"]) == 1


<<<<<<< HEAD
def test_with_default_cors_origin(app_client):
    resp = app_client.get("/", headers={"Origin": cors_origin_1})
    assert resp.status_code == HTTPStatus.OK
    assert resp.headers["access-control-allow-origin"] == "*"


@pytest.mark.parametrize("app_client", [{"setup_func": cors_permit_1}], indirect=True)
def test_with_match_cors_single(app_client):
    resp = app_client.get("/", headers={"Origin": cors_origin_1})
    assert resp.status_code == HTTPStatus.OK
    assert resp.headers["access-control-allow-origin"] == cors_origin_1


@pytest.mark.parametrize("app_client", [{"setup_func": cors_permit_12}], indirect=True)
def test_with_match_cors_double(app_client):
    resp = app_client.get("/", headers={"Origin": cors_origin_1})
    assert resp.status_code == HTTPStatus.OK
    assert resp.headers["access-control-allow-origin"] == cors_origin_1


@pytest.mark.parametrize(
    "app_client", [{"setup_func": cors_permit_123_regex}], indirect=True
)
def test_with_match_cors_all_regex_match(app_client):
    resp = app_client.get("/", headers={"Origin": cors_origin_1})
    assert resp.status_code == HTTPStatus.OK
    assert resp.headers["access-control-allow-origin"] == cors_origin_1


@pytest.mark.parametrize(
    "app_client", [{"setup_func": cors_permit_123_regex}], indirect=True
)
def test_with_match_cors_all_regex_mismatch(app_client):
    resp = app_client.get("/", headers={"Origin": cors_origin_deny})
    assert resp.status_code == HTTPStatus.OK
    assert "access-control-allow-origin" not in resp.headers


@pytest.mark.parametrize("app_client", [{"setup_func": cors_deny}], indirect=True)
def test_with_mismatch_cors_origin(app_client):
    resp = app_client.get("/", headers={"Origin": cors_origin_1})
    assert resp.status_code == HTTPStatus.OK
    assert "access-control-allow-origin" not in resp.headers
=======
def test_app_fields_extension_return_all_properties(
    load_test_data, app_client, postgres_transactions
):
    item = load_test_data("test_item.json")
    postgres_transactions.create_item(item, request=MockStarletteRequest)

    resp = app_client.get(
        "/search", params={"collections": ["test-collection"], "fields": "properties"}
    )
    assert resp.status_code == 200
    resp_json = resp.json()
    feature = resp_json["features"][0]
    assert len(feature["properties"]) >= len(item["properties"])
    for expected_prop, expected_value in item["properties"].items():
        if expected_prop in ("datetime", "created", "updated"):
            assert feature["properties"][expected_prop][0:19] == expected_value[0:19]
        else:
            assert feature["properties"][expected_prop] == expected_value
>>>>>>> 157b6bbf
<|MERGE_RESOLUTION|>--- conflicted
+++ resolved
@@ -303,51 +303,6 @@
     assert len(resp_json["features"]) == 1
 
 
-<<<<<<< HEAD
-def test_with_default_cors_origin(app_client):
-    resp = app_client.get("/", headers={"Origin": cors_origin_1})
-    assert resp.status_code == HTTPStatus.OK
-    assert resp.headers["access-control-allow-origin"] == "*"
-
-
-@pytest.mark.parametrize("app_client", [{"setup_func": cors_permit_1}], indirect=True)
-def test_with_match_cors_single(app_client):
-    resp = app_client.get("/", headers={"Origin": cors_origin_1})
-    assert resp.status_code == HTTPStatus.OK
-    assert resp.headers["access-control-allow-origin"] == cors_origin_1
-
-
-@pytest.mark.parametrize("app_client", [{"setup_func": cors_permit_12}], indirect=True)
-def test_with_match_cors_double(app_client):
-    resp = app_client.get("/", headers={"Origin": cors_origin_1})
-    assert resp.status_code == HTTPStatus.OK
-    assert resp.headers["access-control-allow-origin"] == cors_origin_1
-
-
-@pytest.mark.parametrize(
-    "app_client", [{"setup_func": cors_permit_123_regex}], indirect=True
-)
-def test_with_match_cors_all_regex_match(app_client):
-    resp = app_client.get("/", headers={"Origin": cors_origin_1})
-    assert resp.status_code == HTTPStatus.OK
-    assert resp.headers["access-control-allow-origin"] == cors_origin_1
-
-
-@pytest.mark.parametrize(
-    "app_client", [{"setup_func": cors_permit_123_regex}], indirect=True
-)
-def test_with_match_cors_all_regex_mismatch(app_client):
-    resp = app_client.get("/", headers={"Origin": cors_origin_deny})
-    assert resp.status_code == HTTPStatus.OK
-    assert "access-control-allow-origin" not in resp.headers
-
-
-@pytest.mark.parametrize("app_client", [{"setup_func": cors_deny}], indirect=True)
-def test_with_mismatch_cors_origin(app_client):
-    resp = app_client.get("/", headers={"Origin": cors_origin_1})
-    assert resp.status_code == HTTPStatus.OK
-    assert "access-control-allow-origin" not in resp.headers
-=======
 def test_app_fields_extension_return_all_properties(
     load_test_data, app_client, postgres_transactions
 ):
@@ -366,4 +321,48 @@
             assert feature["properties"][expected_prop][0:19] == expected_value[0:19]
         else:
             assert feature["properties"][expected_prop] == expected_value
->>>>>>> 157b6bbf
+
+
+def test_with_default_cors_origin(app_client):
+    resp = app_client.get("/", headers={"Origin": cors_origin_1})
+    assert resp.status_code == HTTPStatus.OK
+    assert resp.headers["access-control-allow-origin"] == "*"
+
+
+@pytest.mark.parametrize("app_client", [{"setup_func": cors_permit_1}], indirect=True)
+def test_with_match_cors_single(app_client):
+    resp = app_client.get("/", headers={"Origin": cors_origin_1})
+    assert resp.status_code == HTTPStatus.OK
+    assert resp.headers["access-control-allow-origin"] == cors_origin_1
+
+
+@pytest.mark.parametrize("app_client", [{"setup_func": cors_permit_12}], indirect=True)
+def test_with_match_cors_double(app_client):
+    resp = app_client.get("/", headers={"Origin": cors_origin_1})
+    assert resp.status_code == HTTPStatus.OK
+    assert resp.headers["access-control-allow-origin"] == cors_origin_1
+
+
+@pytest.mark.parametrize(
+    "app_client", [{"setup_func": cors_permit_123_regex}], indirect=True
+)
+def test_with_match_cors_all_regex_match(app_client):
+    resp = app_client.get("/", headers={"Origin": cors_origin_1})
+    assert resp.status_code == HTTPStatus.OK
+    assert resp.headers["access-control-allow-origin"] == cors_origin_1
+
+
+@pytest.mark.parametrize(
+    "app_client", [{"setup_func": cors_permit_123_regex}], indirect=True
+)
+def test_with_match_cors_all_regex_mismatch(app_client):
+    resp = app_client.get("/", headers={"Origin": cors_origin_deny})
+    assert resp.status_code == HTTPStatus.OK
+    assert "access-control-allow-origin" not in resp.headers
+
+
+@pytest.mark.parametrize("app_client", [{"setup_func": cors_deny}], indirect=True)
+def test_with_mismatch_cors_origin(app_client):
+    resp = app_client.get("/", headers={"Origin": cors_origin_1})
+    assert resp.status_code == HTTPStatus.OK
+    assert "access-control-allow-origin" not in resp.headers