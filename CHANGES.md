# Changelog

## Unreleased

### Added

<<<<<<< HEAD
* Added ability to configure CORS middleware via environment variables ([#341](https://github.com/stac-utils/stac-fastapi/pull/341))
=======
* Add hook to allow adding dependencies to routes. ([#295](https://github.com/stac-utils/stac-fastapi/pull/295))
>>>>>>> 1d58d23e

### Changed

* update FastAPI requirement to allow version >=0.73 ([#337](https://github.com/stac-utils/stac-fastapi/pull/337))

### Removed

### Fixed
* Bumped uvicorn version to 0.17 (from >=0.12, <=0.14) to resolve security vulnerability related to websockets dependency version ([#343](https://github.com/stac-utils/stac-fastapi/pull/343))
* `AttributeError` and/or missing properties when requesting the complete `properties`-field in searches. Added test. ([#339](https://github.com/stac-utils/stac-fastapi/pull/339))


## [2.3.0]

### Added

* Add link with rel-type of 'service-doc', pointing to HTML API documentation ([#298](https://github.com/stac-utils/stac-fastapi/pull/298))

### Changed

* Refactor to remove hardcoded search request models. Request models are now dynamically created based on the enabled extensions.
  ([#213](https://github.com/stac-utils/stac-fastapi/pull/213))
* Change example data to use correct `type` for the example Joplin collection ([#314](https://github.com/stac-utils/stac-fastapi/pull/314))
* Changed the geometry type in the Item model from Polygon to Geometry.
* Upgrade pgstac backend to use version 0.4.2 ([#321](https://github.com/stac-utils/stac-fastapi/pull/321))
* STAC 1.0.0-beta.4 conformance classes updated ([#298](https://github.com/stac-utils/stac-fastapi/pull/298))
* Upgrade pgstac backend to use version 0.4.3 ([#326](https://github.com/stac-utils/stac-fastapi/pull/326))

### Removed

* The tiles extension and all tiles links, added for demonstration purposes, have been removed. ([#309](https://github.com/stac-utils/stac-fastapi/pull/309))

### Fixed

* Import error using `importlib.util` ([#325](https://github.com/stac-utils/stac-fastapi/pull/325))
* Add environment variables required by upgraded pgstac container ([#313](https://github.com/stac-utils/stac-fastapi/pull/313))
* Enabled `ContextExtension` by default ([#207](https://github.com/stac-utils/stac-fastapi/issues/207))
* Content-type response headers for the /search endpoint now reflect the geojson response expected in the STAC api spec ([#220](https://github.com/stac-utils/stac-fastapi/issues/220))
* The minimum `limit` value for searches is now 1 ([#296](https://github.com/stac-utils/stac-fastapi/pull/296))
* Links stored with Collections and Items (e.g. license links) are now returned with those STAC objects ([#282](https://github.com/stac-utils/stac-fastapi/pull/282))
* Content-type response headers for the /api endpoint now reflect those expected in the STAC api spec ([#287](https://github.com/stac-utils/stac-fastapi/pull/287))
* Changed type options for datetime in BaseSearchGetRequest ([#318](https://github.com/stac-utils/stac-fastapi/pull/318))
* Expanded on tests to ensure properly testing get and post searches ([#318](https://github.com/stac-utils/stac-fastapi/pull/318))
* Ensure invalid datetimes result in 400s ([#323](https://github.com/stac-utils/stac-fastapi/pull/323))


## [2.2.0]

### Added

* Add CQL2 support ([#308](https://github.com/stac-utils/stac-fastapi/pull/308))
* Add ability to override ItemCollectionUri and SearchGetRequest models ([#271](https://github.com/stac-utils/stac-fastapi/pull/271))
* Added `collections` attribute to list of default fields to include, so that we satisfy the STAC API spec, which requires a `collections` attribute to be output when an item is part of a collection ([#276](https://github.com/stac-utils/stac-fastapi/pull/276))

### Changed

* Update pgstac to 0.4.0 ([#308](https://github.com/stac-utils/stac-fastapi/pull/308))
* Update get_item in sqlalchemy backend to allow for querying for items with same ids but in different collections. ([#275](https://github.com/stac-utils/stac-fastapi/pull/275))

## [2.1.1]

### Added

* Add `middlewares` option in `stac_fastapi.api.StacApi` to allow custom middleware configuration ([#267](https://github.com/stac-utils/stac-fastapi/pull/267))
* Support non-interval datetime queries on sqlalchemy backend ([#262](https://github.com/stac-utils/stac-fastapi/pull/262))
* Restrict `limit` parameter in sqlalchemy backend to between 1 and 10,000. ([#251](https://github.com/stac-utils/stac-fastapi/pull/251))
* Fix OAS conformance URL ([#263](https://github.com/stac-utils/stac-fastapi/pull/263))
* Links to children collections from the landing pagge always have a title ([#260](https://github.com/stac-utils/stac-fastapi/pull/260))
* Fix collection links in the `all_collections` method in `pgstac` ([#269](https://github.com/stac-utils/stac-fastapi/pull/269))

### Fixed

* Pin FastAPI to 0.67 to avoid issues with rendering OpenAPI documentation ([#246](https://github.com/stac-utils/stac-fastapi/pull/246))
* Add `stac_version` to default search attributes ([#268](https://github.com/stac-utils/stac-fastapi/pull/268))
* pgstac backend specifies collection_id when fetching a single item ([#279](https://github.com/stac-utils/stac-fastapi/pull/270))

## [2.1.0]

### Added

* Added filter extension. ([#165](https://github.com/stac-utils/stac-fastapi/pull/165))
* Add Support for CQL JSON to PGStac Backend ([#209](https://github.com/stac-utils/stac-fastapi/pull/209))
* Added item_serializer and item_table to BulkTransactionsClient in sqlalchemy backend ([#210](https://github.com/stac-utils/stac-fastapi/pull/210))
* Enable conformance class configuration ([#214](https://github.com/stac-utils/stac-fastapi/pull/214))
* Add/fix landing page links ([#229](https://github.com/stac-utils/stac-fastapi/pull/229))
* Correct response codes for bad/unusable bboxes ([#235](https://github.com/stac-utils/stac-fastapi/pull/235))
* Add a "method" field for search links ([#236](https://github.com/stac-utils/stac-fastapi/pull/236))
* Add extension schemas to landing ([#237](https://github.com/stac-utils/stac-fastapi/pull/237))

### Removed

* Remove shapely from stac_fastapi.pgstac requirements ([#225](https://github.com/stac-utils/stac-fastapi/pull/225))

### Changed

* Update to STAC API 1.0.0-beta.3 ([#239](https://github.com/stac-utils/stac-fastapi/pull/239))

### Fixed

* Make collection title optional in landing page links ([#198](https://github.com/stac-utils/stac-fastapi/pull/198))
* Preserve relative paths on link generation ([#199](https://github.com/stac-utils/stac-fastapi/pull/199))
* Fix collection endpoint return value to match spec (fixes regression) ([#232](https://github.com/stac-utils/stac-fastapi/pull/232))
* Return empty item collection instead of error when searching ([#233](https://github.com/stac-utils/stac-fastapi/pull/233))
* Correct response codes for bad/unusable bboxes ([#235](https://github.com/stac-utils/stac-fastapi/pull/235))
* Update pgstac to return 400 on invalid date parameter ([#240](https://github.com/stac-utils/stac-fastapi/pull/240))

## [2.0.0]
_2021-07_

* Refactor stac-fastapi into submodules ([#106](https://github.com/)stac-utils/stac-fastapi/pull/106)
* Add pgstac backend ([#126](https://github.com/stac-utils/stac-fastapi/pull/126))
* Upgrade to stac-pydantic 2.0.0 and stac-spec 1.0.0 ([#181](https://github.com/stac-utils/stac-fastapi/pull/181))

## [1.1.0]
_2021-01-28_

* Improve how the library declares API extensions ([#54](https://github.com/stac-utils/arturo-stac-api/pull/54))
* Add postgres bulk transactions client ([#59](https://github.com/stac-utils/arturo-stac-api/pull/59))
* Update TiTiler version ([#61](https://github.com/stac-utils/arturo-stac-api/pull/61))
* Use attrs instead of dataclasses ([#73](https://github.com/stac-utils/arturo-stac-api/pull/73))
* Remove postgres database connection from API layer ([#74](https://github.com/stac-utils/arturo-stac-api/pull/74))
* Fix `pre-commit` config ([#75](https://github.com/stac-utils/arturo-stac-api/pull/75))

## [1.0.0]
_2020-09-25_

* First PyPi release!

[Unreleased]: <https://github.com/stac-utils/stac-fastapi/compare/2.2.0..main>
[2.2.0]: <https://github.com/stac-utils/stac-fastapi/compare/2.1.1..2.2.0>
[2.1.1]: <https://github.com/stac-utils/stac-fastapi/compare/2.1.0..2.1.1>
[2.1.0]: <https://github.com/stac-utils/stac-fastapi/compare/2.1.0..main>
[2.0.0]: <https://github.com/stac-utils/stac-fastapi/compare/1.1.0..2.0.0>
[1.1.0]: <https://github.com/stac-utils/stac-fastapi/compare/1.0.0..1.1.0>
[1.0.0]: <https://github.com/stac-utils/stac-fastapi/tree/1.0.0><|MERGE_RESOLUTION|>--- conflicted
+++ resolved
@@ -4,11 +4,8 @@
 
 ### Added
 
-<<<<<<< HEAD
 * Added ability to configure CORS middleware via environment variables ([#341](https://github.com/stac-utils/stac-fastapi/pull/341))
-=======
 * Add hook to allow adding dependencies to routes. ([#295](https://github.com/stac-utils/stac-fastapi/pull/295))
->>>>>>> 1d58d23e
 
 ### Changed
 
